[package]
name = "plotters-svg"
<<<<<<< HEAD
version = "0.4.0"
=======
version = "0.3.4"
>>>>>>> 7f8b12d6
authors = ["Hao Hou <haohou302@gmail.com>"]
edition = "2018"
license = "MIT"
description = "Plotters SVG backend"
homepage = "https://plotters-rs.github.io"
repository = "https://github.com/plotters-rs/plotters.git"
readme = "README.md"

# See more keys and their definitions at https://doc.rust-lang.org/cargo/reference/manifest.html

[dependencies.plotters-backend]
path = "../plotters-backend"

[dependencies.image]
version = "0.24.2"
optional = true
default-features = false
features = ["jpeg", "png", "bmp"]

[features]
debug = []
bitmap_encoder = ["image"]

[dev-dependencies.plotters]
default_features = false
features = ["ttf"]
path = "../plotters"<|MERGE_RESOLUTION|>--- conflicted
+++ resolved
@@ -1,10 +1,6 @@
 [package]
 name = "plotters-svg"
-<<<<<<< HEAD
 version = "0.4.0"
-=======
-version = "0.3.4"
->>>>>>> 7f8b12d6
 authors = ["Hao Hou <haohou302@gmail.com>"]
 edition = "2018"
 license = "MIT"
