--- conflicted
+++ resolved
@@ -1,143 +1,3 @@
-[package]
-name = "plotters"
-version = "0.3.1"
-authors = ["Hao Hou <haohou302@gmail.com>"]
-edition = "2021"
-license = "MIT"
-description = "A Rust drawing library focus on data plotting for both WASM and native applications"
-repository = "https://github.com/38/plotters"
-homepage = "https://plotters-rs.github.io/"
-keywords = ["WebAssembly", "Visualization", "Plotting", "Drawing"]
-categories = ["visualization", "wasm"]
-readme = "README.md"
-exclude = ["doc-template", "plotters-doc-data"]
-
-[dependencies]
-num-traits = "0.2.14"
-chrono = { version = "0.4.19", optional = true }
-
-[dependencies.plotters-backend]
-path = "../plotters-backend"
-
-[dependencies.plotters-bitmap]
-default_features = false
-path = "../plotters-bitmap"
-optional = true
-
-[dependencies.plotters-svg]
-path = "../plotters-svg"
-optional = true
-
-<<<<<<< HEAD
-[target.'cfg(not(target_arch = "wasm32"))'.dependencies]
-ttf-parser = { version = "0.15.0", optional = true }
-=======
-[target.'cfg(not(all(target_arch = "wasm32", not(target_os = "wasi"))))'.dependencies]
-ttf-parser = { version = "0.8.2", optional = true }
->>>>>>> 77f58231
-lazy_static = { version = "1.4.0", optional = true }
-pathfinder_geometry = { version = "0.5.1", optional = true }
-font-kit = { version = "0.11.0", optional = true }
-
-<<<<<<< HEAD
-[target.'cfg(not(target_arch = "wasm32"))'.dependencies.image]
-version = "0.24.2"
-=======
-[target.'cfg(not(all(target_arch = "wasm32", not(target_os = "wasi"))))'.dependencies.image]
-version = "0.23.4"
->>>>>>> 77f58231
-optional = true
-default-features = false
-features = ["jpeg", "png", "bmp"]
-
-[target.'cfg(all(target_arch = "wasm32", not(target_os = "wasi")))'.dependencies.wasm-bindgen]
-version = "0.2.62"
-
-<<<<<<< HEAD
-[target.'cfg(target_arch = "wasm32")'.dependencies.web-sys]
-version = "0.3.51"
-=======
-[target.'cfg(all(target_arch = "wasm32", not(target_os = "wasi")))'.dependencies.web-sys]
-version = "0.3.39"
->>>>>>> 77f58231
-features = [
-         "Document",
-         "DomRect",
-         "Element",
-         "HtmlElement",
-         "Node",
-         "Window",
-         "HtmlCanvasElement",
-         "CanvasRenderingContext2d",
-]
-
-[features]
-default = [
-        "bitmap_backend", "bitmap_encoder", "bitmap_gif",
-        "svg_backend",
-        "chrono",
-        "ttf",
-        "image",
-        "deprecated_items",  "all_series", "all_elements",
-        "full_palette"
-]
-all_series = ["area_series", "line_series", "point_series", "surface_series"]
-all_elements = ["errorbar", "candlestick", "boxplot", "histogram"]
-
-# Tier 1 Backends
-bitmap_backend = ["plotters-bitmap", "ttf"]
-bitmap_encoder = ["plotters-bitmap/image_encoder"]
-bitmap_gif = ["plotters-bitmap/gif_backend"]
-svg_backend = ["plotters-svg"]
-
-# Colors
-full_palette = []
-
-# Elements
-errorbar = []
-candlestick = []
-boxplot = []
-
-# Series
-histogram = []
-area_series = []
-line_series = []
-point_series = []
-surface_series = []
-
-# Font implementation
-ttf = ["font-kit", "ttf-parser", "lazy_static", "pathfinder_geometry"]
-# dlopen fontconfig C library at runtime instead of linking at build time
-# Can be useful for cross compiling, especially considering fontconfig has lots of C dependencies
-fontconfig-dlopen = ["font-kit/source-fontconfig-dlopen"]
-
-# Misc
-datetime = ["chrono"]
-evcxr = ["svg_backend"]
-deprecated_items = [] # Keep some of the deprecated items for backward compatibility
-
-[dev-dependencies]
-itertools = "0.10.0"
-criterion = "0.3.4"
-rayon = "1.5.1"
-serde_json = "1.0.64"
-serde = "1.0.126"
-serde_derive = "1.0.126"
-
-[target.'cfg(not(target_arch = "wasm32"))'.dev-dependencies]
-rand = "0.8.3"
-rand_distr = "0.4.0"
-rand_xorshift = "0.3.0"
-
-<<<<<<< HEAD
-[target.'cfg(target_arch = "wasm32")'.dev-dependencies]
-wasm-bindgen-test = "0.3.24"
-=======
-[target.'cfg(all(target_arch = "wasm32", not(target_os = "wasi")))'.dev-dependencies]
-wasm-bindgen-test = "0.3.12"
->>>>>>> 77f58231
-
-[[bench]]
-name = "benchmark"
-harness = false
-path = "benches/main.rs"+[workspace]
+members = ["plotters", "plotters-backend", "plotters-bitmap", "plotters-svg"]
+default-members = ["plotters"]
