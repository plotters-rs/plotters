[package]
name = "plotters"
version = "0.3.1"
authors = ["Hao Hou <haohou302@gmail.com>"]
edition = "2018"
license = "MIT"
description = "A Rust drawing library focus on data plotting for both WASM and native applications"
repository = "https://github.com/38/plotters"
homepage = "https://plotters-rs.github.io/"
keywords = ["WebAssembly", "Visualization", "Plotting", "Drawing"]
categories = ["visualization", "wasm"]
readme = "README.md"
exclude = ["doc-template", "plotters-doc-data"]

[dependencies]
num-traits = "0.2.14"
chrono = { version = "0.4.19", optional = true }
plotters-svg = {version = "^0.3.*", optional = true}

[dependencies.plotters-backend]
version = "^0.3"

[dependencies.plotters-bitmap]
version = "^0.3"
optional = true
default_features = false

[target.'cfg(not(target_arch = "wasm32"))'.dependencies]
ttf-parser = { version = "0.15.0", optional = true }
lazy_static = { version = "1.4.0", optional = true }
pathfinder_geometry = { version = "0.5.1", optional = true }
<<<<<<< HEAD
font-kit = { version = "0.10.0", optional = true }
ab_glyph = { version = "0.2.12", optional = true }
once_cell = { version = "1.8.0", optional = true }
=======
font-kit = { version = "0.11.0", optional = true }
>>>>>>> 2a8bd14d

[target.'cfg(not(target_arch = "wasm32"))'.dependencies.image]
version = "0.23.14"
optional = true
default-features = false
features = ["jpeg", "png", "bmp"]

[target.'cfg(target_arch = "wasm32")'.dependencies.wasm-bindgen]
version = "0.2.62"

[target.'cfg(target_arch = "wasm32")'.dependencies.web-sys]
version = "0.3.51"
features = [
         "Document",
         "DomRect",
         "Element",
         "HtmlElement",
         "Node",
         "Window",
         "HtmlCanvasElement",
         "CanvasRenderingContext2d",
]

[features]
default = [
        "bitmap_backend", "bitmap_encoder", "bitmap_gif",
        "svg_backend",
        "chrono",
        "ttf",
        "image",
        "deprecated_items",  "all_series", "all_elements",
        "full_palette"
]
all_series = ["area_series", "line_series", "point_series", "surface_series"]
all_elements = ["errorbar", "candlestick", "boxplot", "histogram"]

# Tier 1 Backends
bitmap_backend = ["plotters-bitmap", "ttf"]
bitmap_encoder = ["plotters-bitmap/image_encoder"]
bitmap_gif = ["plotters-bitmap/gif_backend"]
svg_backend = ["plotters-svg"]

# Colors
full_palette = []

# Elements
errorbar = []
candlestick = []
boxplot = []

# Series
histogram = []
area_series = []
line_series = []
point_series = []
surface_series = []

# Font implementation
ttf = ["font-kit", "ttf-parser", "lazy_static", "pathfinder_geometry"]
# dlopen fontconfig C library at runtime instead of linking at build time
# Can be useful for cross compiling, especially considering fontconfig has lots of C dependencies
fontconfig-dlopen = ["font-kit/source-fontconfig-dlopen"]

ab_glyph_ = ["ab_glyph", "once_cell"]

# Misc
datetime = ["chrono"]
evcxr = ["svg_backend"]
deprecated_items = [] # Keep some of the deprecated items for backward compatibility

[dev-dependencies]
itertools = "0.10.0"
criterion = "0.3.4"
rayon = "1.5.1"
serde_json = "1.0.64"
serde = "1.0.126"
serde_derive = "1.0.126"

[target.'cfg(not(target_arch = "wasm32"))'.dev-dependencies]
rand = "0.8.3"
rand_distr = "0.4.0"
rand_xorshift = "0.3.0"

[target.'cfg(target_arch = "wasm32")'.dev-dependencies]
wasm-bindgen-test = "0.3.24"

[[bench]]
name = "benchmark"
harness = false
path = "benches/main.rs"<|MERGE_RESOLUTION|>--- conflicted
+++ resolved
@@ -29,13 +29,11 @@
 ttf-parser = { version = "0.15.0", optional = true }
 lazy_static = { version = "1.4.0", optional = true }
 pathfinder_geometry = { version = "0.5.1", optional = true }
-<<<<<<< HEAD
-font-kit = { version = "0.10.0", optional = true }
+
+font-kit = { version = "0.11.0", optional = true }
 ab_glyph = { version = "0.2.12", optional = true }
 once_cell = { version = "1.8.0", optional = true }
-=======
-font-kit = { version = "0.11.0", optional = true }
->>>>>>> 2a8bd14d
+
 
 [target.'cfg(not(target_arch = "wasm32"))'.dependencies.image]
 version = "0.23.14"
