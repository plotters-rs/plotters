--- conflicted
+++ resolved
@@ -106,13 +106,9 @@
 itertools = "0.10.0"
 criterion = "0.3.4"
 rayon = "1.5.1"
-<<<<<<< HEAD
+
 serde_json = "1.0.82"
-serde = "1.0.126"
-=======
-serde_json = "1.0.64"
 serde = "1.0.138"
->>>>>>> c09c6fe9
 serde_derive = "1.0.126"
 
 [target.'cfg(not(target_arch = "wasm32"))'.dev-dependencies]
